--- conflicted
+++ resolved
@@ -1,9 +1,4 @@
-<<<<<<< HEAD
-
 mutable struct DMP2dofopts
-=======
-type DMP2dofopts
->>>>>>> 509ffb5a
     kp::Float64
     kv::Float64
     kc::Float64
@@ -48,11 +43,7 @@
 end
 
 function _acceleration(d,f, yc,ẏc,x,ya,ẏa,e,g)
-<<<<<<< HEAD
     αx,αz,βz,αe,τ,kc,kp,kv = d.opts.αx,d.opts.αz,d.opts.βz,d.opts2.αe,d.τ,d.opts2.kc,d.opts2.kp,d.opts2.kv
-=======
-    αz,βz,αe,τ,kc,kp,kv,αx = d.opts.αz,d.opts.βz,d.opts2.αe,d.τ,d.opts2.kc,d.opts2.kp,d.opts2.kv,d.opts.αx
->>>>>>> 509ffb5a
     τa  = τ*(1+kc*e^2)
     ẋ   = -αx/τa * x
     z   = τa*ẏc
